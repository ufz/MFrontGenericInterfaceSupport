--- conflicted
+++ resolved
@@ -1,4 +1,4 @@
-% Overview of the `mgis.fencis` module
+% Overview of the `mgis.fenics` module
 % Bleyer Jeremy
 % April 5th 2020
 
@@ -20,12 +20,8 @@
 
 # Documented demos
 
-<<<<<<< HEAD
-> **Repository**: a repository containing the demos sources files is [available here](https://gitlab.enpc.fr/navier-fenics/mgis-fenics-demos)
-=======
 > **Repository**: a repository containing the demos sources files is 
 > [available here](https://gitlab.enpc.fr/navier-fenics/mgis-fenics-demos)
->>>>>>> 2f5c092d
 
 The provided documented demos have been designed to progressively
 illustrate the use of the interface and the versatility of the approach
@@ -37,8 +33,6 @@
   transfer](mgis_fenics_nonlinear_heat_transfer.html)
 * [Stationnary non-linear heat transfer: 3D problem and performance
   comparisons](mgis_fenics_nonlinear_heat_transfer_3D.html)
-* [Transient heat equation with phase 
-  change](mgis_fenics_heat_equation_phase_change.html)
 * [Small-strain von Mises
   elastoplasticity](mgis_fenics_small_strain_elastoplasticity.html)
 * [Finite-strain elastoplasticity within the logarithmic strain
@@ -47,11 +41,8 @@
   materials](mgis_fenics_multiphase_model.html)
 * [Phase-field approach to brittle
   fracture](mgis_fenics_phase_field.html)
-<<<<<<< HEAD
 * [Transient heat equation with phase 
   change](mgis_fenics_heat_equation_phase_change.html)
-=======
->>>>>>> 2f5c092d
 
 # A brief overview of the `mgis.fenics` module
 
@@ -256,23 +247,6 @@
 $$
 \min_{b_l \leq u \leq b_u}  f(u)
 $$
-<<<<<<< HEAD
-where $b_l$ (resp. $b_u$) denotes a lower (resp. upper) bound on the optimisation variable $u\in V$.
-
-By default, the objective function $f(u)$ corresponds to the material total energy (stored + dissipated) computed from the `get_total_energy()` method. The optimisation problem requires the definition of the gradient $F(u)$ which, by default, corresponds to $\eqref{residual}$ and its jacobian which is computed as discussed before.
-
-## Current limitations
-
-The module has been developed using FEniCS version 2019.1.0. An important reimplementation will be planned once the [`dolfinx` project](https://github.com/FEniCS/dolfinx) will officially release a stable version. In particular, it will aim at fixing the following current limitations:
-
-* Quadrature elements cannot be used with quadrilateral or hexahedral mesh cells
-
-* the constitutive update is performed before any assembly procedure of the tangent and residual forms. This adds an extra cost of looping over quadrature points and, more importantly, an important memory cost since all tangent blocks at all quadrature points must be saved. The `dolfinx` project should offer the possibity of using custom assemblers in which constitutive integration should be possible at the local assembly level
-
-* multi-materials are not completely supported yet. More precisely, spatially varying material properties can be defined but it is not possible to define two different constitutive behaviours on two disting parts of the mesh. This feature has not been supported since it is not possible to define functions on sub-meshes yet. This should also be available soon in the next developments.
-
-* memory transfers between FEniCS and MGIS objects have not been optimized
-=======
 where $b_l$ (resp. $b_u$) denotes a lower (resp. upper) bound on the
 optimisation variable $u\in V$.
 
@@ -305,5 +279,4 @@
   it is not possible to define functions on sub-meshes yet. This should
   also be available soon in the next developments.
 * memory transfers between `FEniCS` and `MGIS` objects have not been
-  optimized.
->>>>>>> 2f5c092d
+  optimized.