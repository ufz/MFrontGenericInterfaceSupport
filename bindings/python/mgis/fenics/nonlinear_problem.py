#!/usr/bin/env python3
# -*- coding: utf-8 -*-
"""
MFrontNonlinearProblem and MFrontOptimisation classes

@author: Jeremy Bleyer, Ecole des Ponts ParisTech,
Laboratoire Navier (ENPC,IFSTTAR,CNRS UMR 8205)
@email: jeremy.bleyer@enpc.f
"""
from dolfin import *
from .utils import *
from .gradient_flux import *
import mgis.behaviour as mgis_bv
from ufl import shape

SymGrad = {
    mgis_bv.Hypothesis.Tridimensional: lambda u: sym(grad(u)),
    mgis_bv.Hypothesis.PlaneStrain: lambda u: sym(grad(u)),
    mgis_bv.Hypothesis.Axisymmetrical: lambda r, u: sym(axi_grad(r, u))
}
Grad = {
    mgis_bv.Hypothesis.Tridimensional: lambda u: grad(u),
    mgis_bv.Hypothesis.PlaneStrain: lambda u: grad(u),
    mgis_bv.Hypothesis.Axisymmetrical: lambda r, u: axi_grad(r, u)
}
Id_Grad = {
    mgis_bv.Hypothesis.Tridimensional: lambda u: Identity(3) + grad(u),
    mgis_bv.Hypothesis.PlaneStrain: lambda u: Identity(2) + grad(u),
    mgis_bv.Hypothesis.Axisymmetrical:
    lambda r, u: Identity(3) + axi_grad(r, u)
}

predefined_gradients = {
    "Strain": SymGrad,
    "TemperatureGradient": Grad,
    "DeformationGradient": Id_Grad
}

predefined_external_state_variables = {"Temperature": Constant(293.15)}


def list_predefined_gradients():
    print("'TFEL gradient name'   (Available hypotheses)")
    print("---------------------------------------------")
    for (g, value) in predefined_gradients.items():
        print("{:22} {}".format("'{}'".format(g),
                                tuple(str(v) for v in value.keys())))
    print("")


class AbstractNonlinearProblem:
    """
    This class handles the definition and resolution of a nonlinear problem associated with a `MFrontNonlinearMaterial`.
    """
    def __init__(self, u, material, quadrature_degree=2, bcs=None):
        self.u = u
        self.V = self.u.function_space()
        self.u_ = TestFunction(self.V)
        self.du = TrialFunction(self.V)
        self.mesh = self.V.mesh()
        self.material = material
        self.axisymmetric = self.material.hypothesis == mgis_bv.Hypothesis.Axisymmetrical
        self.integration_type = mgis_bv.IntegrationType.IntegrationWithConsistentTangentOperator

        self.quadrature_degree = quadrature_degree

        cell = self.mesh.ufl_cell()
        W0e = get_quadrature_element(cell, self.quadrature_degree)
        # scalar quadrature space
        self.W0 = FunctionSpace(self.mesh, W0e)
        # compute Gauss points numbers
        self.ngauss = Function(self.W0).vector().local_size()
        # Set data manager
        self.material.set_data_manager(self.quadrature_degree, self.ngauss,
                                       self.mesh)
        # dummy function used for computing global quantity
        self._dummy_function = Function(self.W0)

        if self.material.hypothesis == mgis_bv.Hypothesis.Tridimensional:
            if self.u.geometric_dimension() != 3:
                warning(
                    "Conflicting geometric dimension and material hypothesis")
        else:
            if self.u.geometric_dimension() != 2:
                warning(
                    "Conflicting geometric dimension and material hypothesis")

        if bcs is None:
            self.bcs = []
        else:
            self.bcs = bcs
        self.dx = Measure("dx",
                          metadata={
                              "quadrature_degree": self.quadrature_degree,
                              "quadrature_scheme": "default"
                          })
        if self.axisymmetric:
            x = SpatialCoordinate(self.mesh)
            self._r = x[0]
            self.axi_coeff = 2 * pi * abs(x[0])
        else:
            self.axi_coeff = 1

        self._Fext = None
        self._init = True

        self.dt = 0

        if self.material.rotation_matrix is not None:
            if isinstance(self.material.rotation_matrix,
                          (list, tuple, np.ndarray)):
                self.rotation_values = np.asarray(
                    self.material.rotation_matrix).ravel()
            else:
                self.rotation_values = compute_on_quadrature(
                    self.material.rotation_matrix, self.mesh,
                    self.quadrature_degree)
                self.rotation_values = self.rotation_values.vector().get_local(
                )

        self.state_variables = {
            "internal":
            None,
            "external":
            dict.fromkeys(self.material.get_external_state_variable_names(),
                          None)
        }
        self.gradients = dict.fromkeys(self.material.get_gradient_names(),
                                       None)
        self.initialize_fluxes()
        self.initialize_internal_state_variables()

    def automatic_registration(self):
        """
        Performs automatic registration of predefined Gradients or external state variables.
        """
        for (name, value) in self.gradients.items():
            if value is None:
                case = predefined_gradients.get(name, None)
                if case is not None:
                    if self.u.ufl_element().family() == "Mixed":
                        error_msg = "Automatic registration cannot be used with mixed function spaces.\n"
                        error_msg += "Gradient '{}' must be registered explicitly.".format(
                            name)
                        raise NotImplementedError(error_msg)
                    else:
                        if self.axisymmetric:
                            var = (self._r, self.u)
                        else:
                            var = (self.u, )
                    expr = case[self.material.hypothesis](*var)
                    self.register_gradient(name, expr)
                    print("Automatic registration of '{}' as {}.\n".format(
                        name, str(expr)))
        for (name, value) in self.state_variables["external"].items():
            if name in predefined_external_state_variables and value is None:
                if self.u.name() == name:
                    self.register_external_state_variable(name, self.u)
                    print(
                        "Automatic registration of '{}' as an external state variable.\n"
                        .format(name))
                elif predefined_external_state_variables.get(name, None):
                    val = predefined_external_state_variables[name]
                    self.register_external_state_variable(name, val)
                    print(
                        "Automatic registration of '{}' as a Constant value = {}.\n"
                        .format(name, float(val)))

    def define_form(self):
        # residual form (internal forces)
        self.residual = sum([
            inner(g.variation(self.u_), f.function)
            for (f, g) in zip(self.fluxes.values(), self.gradients.values())
        ]) * self.axi_coeff * self.dx
        if self._Fext is not None:
            self.residual -= self._Fext
        self.compute_tangent_form()

    def compute_tangent_form(self):
        """Computes derivative of residual"""
        # derivatives of variable u
        self.tangent_form = derivative(self.residual, self.u, self.du)
        # derivatives of fluxes
        for f in self.fluxes.values():
            for (t, dg) in zip(f.tangent_blocks.values(), f.variables):
                tdg = t * dg.variation(self.du)
                if len(shape(t)) > 0 and shape(t)[0] == 1:
                    tdg = tdg[0]
                self.tangent_form += derivative(self.residual, f.function, tdg)
        # derivatives of internal state variables
        for s in self.state_variables["internal"].values():
            for (t, dg) in zip(s.tangent_blocks.values(), s.variables):
                tdg = t * dg.variation(self.du)
                if len(shape(t)) > 0 and shape(t)[0] == 1:
                    tdg = tdg[0]
                self.tangent_form += derivative(self.residual, s.function, tdg)

    def register_gradient(self, name, expression):
        """
        Register a MFront gradient with a UFL expression.

        Parameters
        ----------
        name : str
            Name of the MFront gradient to be registered.
        expression : UFL expression
            UFL expression corresponding to the gradient
        """
        pos = self.material.get_gradient_names().index(name)
        size = self.material.get_gradient_sizes()[pos]
        vtype = self.material.behaviour.gradients[pos].type
        if vtype == mgis_bv.VariableType.Tensor:
            symmetric = False
        elif vtype == mgis_bv.VariableType.Stensor:
            symmetric = True
        else:
            symmetric = None
        self.gradients.update(
            {name: Gradient(self.u, expression, name, symmetric=symmetric)})

    def register_external_state_variable(self, name, expression):
        """
        Register a MFront external state variable with a UFL expression.

        Parameters
        ----------
        name : str
            Name of the MFront external state variable to be registered.
        expression : UFL expression, `dolfin.Constant`, float
            Expression corresponding to the external state variable
        """
        pos = self.material.get_external_state_variable_names().index(name)
        size = self.material.get_external_state_variable_sizes()[pos]
        vtype = self.material.behaviour.external_state_variables[pos].type
        if vtype != mgis_bv.VariableType.Scalar:
            raise NotImplementedError(
                "Only scalar external state variables are handled")
        if type(expression) == float:
            expression = Constant(expression)
        self.state_variables["external"].update(
            {name: Var(self.u, expression, name)})

    def set_loading(self, Fext):
        """
        Adds external forces to residual form

        Parameters
        ----------
        Fext : UFL expression
            Action :math:`L(u)` of the external force linear form on the mechanical field
        """
        self._Fext = ufl.replace(Fext, {self.u: self.u_})

    def initialize_external_state_variables(self):
        for (s,
             size) in zip(self.material.get_external_state_variable_names(),
                          self.material.get_external_state_variable_sizes()):
            state_var = self.state_variables["external"][s]
            if isinstance(state_var, Constant):
                mgis_bv.setExternalStateVariable(self.material.data_manager.s0,
                                                 s, float(state_var))
            else:
                if isinstance(state_var, Var):
                    state_var.initialize_function(self.mesh,
                                                  self.quadrature_degree)
                    values = state_var.function.vector().get_local()
                else:
                    values = compute_on_quadrature(
                        state_var, self.mesh,
                        self.quadrature_degree).vector().get_local()
                mgis_bv.setExternalStateVariable(
                    self.material.data_manager.s0, s, values,
                    mgis_bv.MaterialStateManagerStorageMode.LocalStorage)

    def initialize_gradients(self):
        buff = 0
        for (g, size) in zip(self.material.get_gradient_names(),
                             self.material.get_gradient_sizes()):
            gradient = self.gradients[g]
            try:
                gradient.initialize_function(self.mesh, self.quadrature_degree)
            except:
                raise ValueError(
                    "Gradient '{}' has not been registered.".format(g))
            grad_vals = gradient.function.vector().get_local()
            if gradient.shape > 0:
                grad_vals = grad_vals.reshape(
                    (self.material.data_manager.n, gradient.shape))
            else:
                grad_vals = grad_vals[:, np.newaxis]
            self.material.data_manager.s0.gradients[:, buff:buff +
                                                    size] = grad_vals
            buff += size

    def initialize_fluxes(self):
        fluxes = []
        for (f, size) in zip(self.material.get_flux_names(),
                             self.material.get_flux_sizes()):
            flux = Flux(f, size)
            flux.initialize_function(self.mesh, self.quadrature_degree)
            fluxes.append(flux)
        self.fluxes = dict(zip(self.material.get_flux_names(), fluxes))

    def initialize_internal_state_variables(self):
        state_variables = []
        for (s,
             size) in zip(self.material.get_internal_state_variable_names(),
                          self.material.get_internal_state_variable_sizes()):
            state_variable = InternalStateVariable(s, size)
            state_variable.initialize_function(self.mesh,
                                               self.quadrature_degree)
            state_variables.append(state_variable)
        self.state_variables["internal"] = dict(
            zip(self.material.get_internal_state_variable_names(),
                state_variables))

    def initialize_tangent_blocks(self):
        for (f, size) in zip(self.material.get_flux_names(),
                             self.material.get_flux_sizes()):
            flux_gradients = []
            for t in self.material.get_tangent_block_names():
                if t[0] == f:
                    try:
                        flux_gradients.append(self.gradients[t[1]])
                    except:
                        value = self.state_variables["external"].get(
                            t[1], None)
                        if value is not None and isinstance(value, Var):
                            flux_gradients.append(value)
                        else:
                            raise ValueError(
                                "'{}' could not be associated with a registered gradient or state variable."
                                .format(t[1]))
            self.fluxes[f].initialize_tangent_blocks(flux_gradients)

        for (s,
             size) in zip(self.material.get_internal_state_variable_names(),
                          self.material.get_internal_state_variable_sizes()):
            state_var_gradients = []
            for t in self.material.get_tangent_block_names():
                if t[0] == s:
                    try:
                        state_var_gradients.append(self.gradients[t[1]])
                    except:
                        value = self.state_variables["external"].get(
                            t[1], None)
                        if value is not None and isinstance(value, Var):
                            state_var_gradients.append(value)
                        else:
                            raise ValueError(
                                "'{}' could not be associated with a registered gradient or state variable."
                                .format(t[1]))
            self.state_variables["internal"][s].initialize_tangent_blocks(
                state_var_gradients)

    def initialize(self):
        """
        Initializes the functions associated with gradients, fluxes, external
        and internal state variables objects and the corresponding tangent blocks.

        All gradients and external state variables must have been registered first.

        Automatic registration is performed at the beginning of the method call.

        This method has to be called once before calling `solve`.
        """
        self.automatic_registration()

        self.initialize_external_state_variables()
        self.initialize_gradients()
        self.initialize_tangent_blocks()

        self.define_form()

        self.block_names = self.material.get_tangent_block_names()
        self.block_shapes = self.material.get_tangent_block_sizes()
        self.flattened_block_shapes = [
            s[0] * s[1] if len(s) == 2 else s[0] for s in self.block_shapes
        ]

        self.update_constitutive_law()

        self._init = False

    def update_tangent_blocks(self):
        buff = 0
        for (i, block) in enumerate(self.block_names):
            f, g = block
            try:
                t = self.fluxes[f].tangent_blocks[g]
            except KeyError:
                try:
                    t = self.state_variables["internal"][f].tangent_blocks[g]
                except KeyError:
                    raise KeyError(
                        "'{}' could not be found as a flux or an internal state variable."
                    )
            block_shape = self.flattened_block_shapes[i]
            tang_block_vals = self.material.data_manager.K[:, buff:buff +
                                                           block_shape].ravel(
                                                           )
            if self.material.rotation_matrix is not None:
                mgis_bv.rotateTangentOperatorBlocks(tang_block_vals,
                                                    self.material.behaviour,
                                                    self.rotation_values)
            t.vector().set_local(tang_block_vals)
            buff += block_shape

    def update_fluxes(self):
        buff = 0
        for (i, f) in enumerate(self.material.get_flux_names()):
            flux = self.fluxes[f]
            block_shape = self.material.get_flux_sizes()[i]
            flux_vals = self.material.data_manager.s1.thermodynamic_forces[:,
                                                                           buff:
                                                                           buff
                                                                           +
                                                                           block_shape].ravel(
                                                                           )
            if self.material.rotation_matrix is not None:
                mgis_bv.rotateThermodynamicForces(flux_vals,
                                                  self.material.behaviour,
                                                  self.rotation_values)
            flux.function.vector().set_local(flux_vals)
            buff += block_shape

    def update_gradients(self):
        buff = 0
        for (i, g) in enumerate(self.material.get_gradient_names()):
            gradient = self.gradients[g]
            gradient.update()
            block_shape = self.material.get_gradient_sizes()[i]
            grad_vals = gradient.function.vector().get_local()
            if self.material.rotation_matrix is not None:
                mgis_bv.rotateGradients(grad_vals, self.material.behaviour,
                                        self.rotation_values)
            if gradient.shape > 0:
                grad_vals = grad_vals.reshape(
                    (self.material.data_manager.n, gradient.shape))
            else:
                grad_vals = grad_vals[:, np.newaxis]
            self.material.data_manager.s1.gradients[:, buff:buff +
                                                    block_shape] = grad_vals
            buff += block_shape

    def update_internal_state_variables(self):
        """Performs update of internal state variables"""
        buff = 0
        for (i, s) in enumerate(
                self.material.get_internal_state_variable_names()):
            state_var = self.state_variables["internal"][s].function
            block_shape = self.material.get_internal_state_variable_sizes()[i]
            state_var.vector().set_local(
                self.material.data_manager.s1.
                internal_state_variables[:, buff:buff + block_shape].flatten())
            buff += block_shape

    def update_constitutive_law(self):
        """Performs the consitutive law update"""
        self.update_gradients()
        self.material.update_external_state_variables(
            self.quadrature_degree, self.mesh,
            self.state_variables["external"])
        # integrate the behaviour
        mgis_bv.integrate(self.material.data_manager, self.integration_type,
                          self.dt, 0, self.material.data_manager.n)
        # getting the stress and consistent tangent operator back to
        # the FEniCS world.
        self.update_fluxes()
        self.update_tangent_blocks()
        self.update_internal_state_variables()

    def get_state_variable(self, name, project_on=None, as_tensor=False):
        """
        Returns the function associated with an internal state variable

        Parameters
        ----------
        name : str
            Name of the internal state variable
        project_on : {None, (space, degree)}
            Either None or a tuple (space, degree) such as ("CG", 1), ("DG", 0), etc.

        Returns
        -------
        `dolfin.Function`
            A function defined on the corresponding Quadrature function space if project_on=None (default).
            Otherwise a classical function belonging to the FunctionSpace (space, degree)

        """
        if project_on is None:
            return self.state_variables["internal"][name].function
        else:
            return self.state_variables["internal"][name].project_on(
                *project_on, as_tensor)

    def get_flux(self, name, project_on=None, as_tensor=False):
        """
        Returns the function associated with a flux

        Parameters
        ----------
        name : str
            Name of the flux
        project_on : {None, (space, degree)}
            Either None or a tuple (space, degree) such as ("CG", 1), ("DG", 0), etc.

        Returns
        -------
        `dolfin.Function`
            A function defined on the corresponding Quadrature function space if project_on=None (default).
            Otherwise a classical function belonging to the FunctionSpace (space, degree)

        """
        if project_on is None:
            return self.fluxes[name].function
        else:
            return self.fluxes[name].project_on(*project_on, as_tensor)

    def get_gradient(self, name, project_on=None, as_tensor=False):
        """
        Returns the function associated with a gradient

        Parameters
        ----------
        name : str
            Name of the gradient
        project_on : {None, (space, degree)}
            Either None or a tuple (space, degree) such as ("CG", 1), ("DG", 0), etc.

        Returns
        -------
        `dolfin.Function`
            A function defined on the corresponding Quadrature function space if project_on=None (default).
            Otherwise a classical function belonging to the FunctionSpace (space, degree)

        """
        if project_on is None:
            return self.gradients[name].function
        else:
            return self.gradients[name].project_on(*project_on, as_tensor)

    def get_dissipated_energy(self):
        """Dissipated energy computed from MFront @DissipatedEnergy"""
        self._dummy_function.vector().set_local(
            self.material.data_manager.s1.dissipated_energies)
        return assemble(self._dummy_function * self.dx)

    def get_stored_energy(self):
        """Stored energy computed from MFront @InternalEnergy"""
        self._dummy_function.vector().set_local(
            self.material.data_manager.s1.stored_energies)
        return assemble(self._dummy_function * self.dx)

    def get_total_energy(self):
        """Total (stored + dissipated) energy"""
        return self.get_stored_energy() + self.get_dissipated_energy()


class MFrontNonlinearProblem(NonlinearProblem, AbstractNonlinearProblem):
    """
    This class handles the definition and resolution of a nonlinear problem
    associated with a `MFrontNonlinearMaterial`.
    """
    def __init__(self, u, material, quadrature_degree=2, bcs=None):
        """
        Parameters
        ----------
        u : `dolfin.Function`
            the unknown function
        material : `MFrontNonlinearMaterial`
            the nonlinear material instance associated with the project
        quadrature_degree : `int`, optional
            the quadrature degree used for performing the constitutive update integration. The default is 2.
        bcs : (list of) `dolfin.DirichletBC`, optional
            Dirichlet boundary conditions associated with the problem. The default is None.
        """
        NonlinearProblem.__init__(self)
        AbstractNonlinearProblem.__init__(self,
                                          u,
                                          material,
                                          quadrature_degree=quadrature_degree,
                                          bcs=bcs)
        self.solver = NewtonSolver()

    def form(self, A, P, b, x):
        # this function is called before calling F or J
        self.update_constitutive_law()
<<<<<<< HEAD
        assemble_system(self.tangent_form,
                        self.residual,
                        A_tensor=A,
                        b_tensor=b,
                        bcs=self.bcs,
                        x0=x)
=======
        if hasattr(self.solver, "update_pc"):
            self.solver.update_pc()
        assemble_system(self.tangent_form, self.residual, A_tensor=A, b_tensor=b, bcs=self.bcs, x0=x)
>>>>>>> 4d4b016f

    def F(self, b, x):
        pass

    def J(self, A, x):
        pass

    def solve(self, x):
        if self._init:
            self.initialize()
        solv_out = self.solver.solve(self, x)
        mgis_bv.update(self.material.data_manager)
        return solv_out


class MFrontOptimisationProblem(OptimisationProblem, AbstractNonlinearProblem):
    """
    This class handles the definition and resolution of a nonlinear optimization problem
    associated with a `MFrontNonlinearMaterial`.
    """
    def __init__(self, u, material, quadrature_degree=2, bcs=None):
        """
        Parameters
        ----------
        u : `dolfin.Function`
            the unknown function
        material : `MFrontNonlinearMaterial`
            the nonlinear material instance associated with the project
        quadrature_degree : `int`, optional
            the quadrature degree used for performing the constitutive update integration. The default is 2.
        bcs : (list of) `dolfin.DirichletBC`, optional
            Dirichlet boundary conditions associated with the problem. The default is None.
        """
        OptimisationProblem.__init__(self)
        AbstractNonlinearProblem.__init__(self,
                                          u,
                                          material,
                                          quadrature_degree=quadrature_degree,
                                          bcs=bcs)
        self.solver = PETScTAOSolver()
        self.solver.parameters["method"] = "tron"
        self.solver.parameters["line_search"] = "gpcg"

    def form(self, A, P, b, x):
        pass

    def f(self, x):
        """Objective function"""
        self.u.vector()[:] = x
        self.update_constitutive_law()
        mgis_bv.update(self.material.data_manager)
        return self.get_total_energy()

    def F(self, b, x):
        """Objective function gradient"""
        self.u.vector()[:] = x
        assemble(self.residual, b)
        if type(self.bcs) == list:
            for bc in self.bcs:
                bc.apply(b)
        else:
            self.bcs.apply(b)

    def J(self, A, x):
        """Objective function Hessian"""
        self.u.vector()[:] = x
        assemble(self.tangent_form, A)
        if type(self.bcs) == list:
            for bc in self.bcs:
                bc.apply(A)
        else:
            self.bcs.apply(A)

    def solve(self, x, lx, ux):
        """
        Solves the optimization problem

        .. math:: \\min_{lx \\leq x \\leq ux} f(x)

        Parameters
        ----------
        x : vector
            optimization variable
        lx : vector
            lower bound on variable
        ux : vector
            upper bound on variable

        """
        if self._init:
            self.initialize()
        self.solver.solve(self, x, lx, ux)<|MERGE_RESOLUTION|>--- conflicted
+++ resolved
@@ -586,18 +586,14 @@
     def form(self, A, P, b, x):
         # this function is called before calling F or J
         self.update_constitutive_law()
-<<<<<<< HEAD
+        if hasattr(self.solver, "update_pc"):
+            self.solver.update_pc()
         assemble_system(self.tangent_form,
                         self.residual,
                         A_tensor=A,
                         b_tensor=b,
                         bcs=self.bcs,
                         x0=x)
-=======
-        if hasattr(self.solver, "update_pc"):
-            self.solver.update_pc()
-        assemble_system(self.tangent_form, self.residual, A_tensor=A, b_tensor=b, bcs=self.bcs, x0=x)
->>>>>>> 4d4b016f
 
     def F(self, b, x):
         pass
